#!/usr/bin/env node
// Copyright (c) 2016 Uber Technologies, Inc.
//
// Permission is hereby granted, free of charge, to any person obtaining a copy
// of this software and associated documentation files (the "Software"), to deal
// in the Software without restriction, including without limitation the rights
// to use, copy, modify, merge, publish, distribute, sublicense, and/or sell
// copies of the Software, and to permit persons to whom the Software is
// furnished to do so, subject to the following conditions:
//
// The above copyright notice and this permission notice shall be included in
// all copies or substantial portions of the Software.
//
// THE SOFTWARE IS PROVIDED "AS IS", WITHOUT WARRANTY OF ANY KIND, EXPRESS OR
// IMPLIED, INCLUDING BUT NOT LIMITED TO THE WARRANTIES OF MERCHANTABILITY,
// FITNESS FOR A PARTICULAR PURPOSE AND NONINFRINGEMENT. IN NO EVENT SHALL THE
// AUTHORS OR COPYRIGHT HOLDERS BE LIABLE FOR ANY CLAIM, DAMAGES OR OTHER
// LIABILITY, WHETHER IN AN ACTION OF CONTRACT, TORT OR OTHERWISE, ARISING FROM,
// OUT OF OR IN CONNECTION WITH THE SOFTWARE OR THE USE OR OTHER DEALINGS IN
// THE SOFTWARE.

var fs = require('fs');
var path = require('path');

var program = require('commander');
var RingPop = require('./index');
var TChannel = require('tchannel');

function main(args) {
    program
        .version(require('./package.json').version)

        .usage('[options]')
<<<<<<< HEAD
        .option('-l, --listen <listen>', 'Host and port on which server listens (also node\'s identity in cluster)')
        .option('-h, --hosts <hosts>', 'Seed file of list of hosts to join')
        .option('--stats-file <stats-file>', 'Enable stats emitting to a file. Stats-file can be a relative or absolute path. '+
            'Note: this flag is mututally excslusive with --stats-udp and you need to manually install "uber-statsd-client" to be able to emit stats')
        .option('--stats-udp <stats-udp>', 'Enable stats emitting over udp. Destination is in the host-port format (e.g. localhost:8125 or 127.0.0.1:8125) ' +
            'Note: this flag is mututally excslusive with --stats-udp and you need to manually install "uber-statsd-client" to be able to emit stats', /^(.+):(\d+)$/)
=======

        .option('-l, --listen <listen>',
            'Host and port on which server listens (also node\'s identity in cluster)')

        .option('-h, --hosts <hosts>',
            'Seed file of list of hosts to join')

        .option('--suspect-period <suspectPeriod>',
            'The lifetime of a suspect member in ms. After that the member becomes faulty.',
            parseInt10, 5000)

        .option('--faulty-period <faultyPeriod>',
            'The lifetime of a faulty member in ms. After that the member becomes a tombstone.',
            parseInt10, 24*60*60*1000) // 24hours

        .option('--tombstone-period <tombstonePeriod>',
            'The lifetime of a tombstone member in ms. After that the member is removed from the membership.',
            parseInt10, 5000)

>>>>>>> 976355d1
        .parse(args);

    var listen = program.listen;
    if (!listen) {
        console.error('Error: listen arg is required');
        program.outputHelp();
        process.exit(1);
    }

    var stats = createStatsClient(program);

    var tchannel = new TChannel({
    });

    var ringpop = new RingPop({
        app: 'ringpop',
        hostPort: listen,
        logger: createLogger('ringpop'),
        channel: tchannel.makeSubChannel({
            serviceName: 'ringpop',
            trace: false
        }),
        isCrossPlatform: true,
        stateTimeouts: {
<<<<<<< HEAD
            faulty: 5 * 1000, // 5s
            tombstone: 5 * 1000 // 5s
        },
        statsd: stats
=======
            suspect: program.suspectPeriod,
            faulty: program.faultyPeriod,
            tombstone: program.tombstonePeriod,
        }
>>>>>>> 976355d1
    });

    ringpop.setupChannel();

    var listenParts = listen.split(':');
    var port = Number(listenParts[1]);
    var host = listenParts[0];
    tchannel.listen(port, host, onListening);

    function onListening() {
        ringpop.bootstrap(program.hosts);
    }
}

<<<<<<< HEAD
function createStatsClient(program) {
    if (!program.statsUdp && !program.statsFile) {
        return null;
    }
    if (program.statsUdp && program.statsFile) {
        console.error("--stats-udp and --stats-file are mutually exclusive.");
        console.error("Please specify only one of the two options!");
        process.exit(1);
    }

    var opts = null;
    if (program.statsUdp) {
        var matchesHostPort = program.statsUdp.match(/^(.+):(\d+)$/);
        opts = {
            host: matchesHostPort[1],
            port: parseInt(matchesHostPort[2])
        };
    } else if (program.statsFile) {
        var file = path.resolve(program.statsFile);
        opts = {
            _ephemeralSocket: new FileStatsLogger(file)
        };
    }

    var createStatsdClient;

    // Wrap the require in a try/catch so we're don't have to add uber-statsd-client
    // as a dependency but fail gracefully when not available.
    try {
        createStatsdClient = require('uber-statsd-client');
    } catch (e) {
        if (e.code !== "MODULE_NOT_FOUND") {
            throw e;
        }

        console.error("To be able to emit stats you need to have uber-statsd-client installed.");
        console.error("Please run \"npm install uber-statsd-client\" and try again!");
        process.exit(1);
    }

    return createStatsdClient(opts);
}

function FileStatsLogger(file) {
    if (!(this instanceof FileStatsLogger)) {
        return new FileStatsLogger(file);
    }

    this.file = file;
    this.stream = null;
    this.ensureStream();
}

FileStatsLogger.prototype.ensureStream = function ensureStream() {
    if (this.stream) {
        return;
    }
    this.stream = fs.createWriteStream(this.file, {flags: 'a'});
};

FileStatsLogger.prototype.close = function close() {
    if (this.stream) {
        this.stream.end();
        this.stream = null;
    }
};

FileStatsLogger.prototype._writeToSocket = function _writeToSocket(data, cb) {
    this.ensureStream();
    this.stream.write(new Date().toISOString() + ': ' + data + '\n', cb);
};

FileStatsLogger.prototype.send = FileStatsLogger.prototype._writeToSocket;

=======
function parseInt10(str) {
    return parseInt(str, 10);
}

>>>>>>> 976355d1
function createLogger(name) {
    return {
        trace: function noop() {},
        debug: enrich('debug', 'log'),
        info: enrich('info', 'log'),
        warn: enrich('warn', 'error'),
        error: enrich('error', 'error')
    };

    function enrich(level, method) {
        return function log() {
            var args = [].slice.call(arguments);
            args[0] = name + ' ' + level + ' ' + args[0];
            console[method].apply(console, args);
        };
    }
}

if (require.main === module) {
    main(process.argv);
}
module.exports = main;<|MERGE_RESOLUTION|>--- conflicted
+++ resolved
@@ -31,15 +31,6 @@
         .version(require('./package.json').version)
 
         .usage('[options]')
-<<<<<<< HEAD
-        .option('-l, --listen <listen>', 'Host and port on which server listens (also node\'s identity in cluster)')
-        .option('-h, --hosts <hosts>', 'Seed file of list of hosts to join')
-        .option('--stats-file <stats-file>', 'Enable stats emitting to a file. Stats-file can be a relative or absolute path. '+
-            'Note: this flag is mututally excslusive with --stats-udp and you need to manually install "uber-statsd-client" to be able to emit stats')
-        .option('--stats-udp <stats-udp>', 'Enable stats emitting over udp. Destination is in the host-port format (e.g. localhost:8125 or 127.0.0.1:8125) ' +
-            'Note: this flag is mututally excslusive with --stats-udp and you need to manually install "uber-statsd-client" to be able to emit stats', /^(.+):(\d+)$/)
-=======
-
         .option('-l, --listen <listen>',
             'Host and port on which server listens (also node\'s identity in cluster)')
 
@@ -58,7 +49,15 @@
             'The lifetime of a tombstone member in ms. After that the member is removed from the membership.',
             parseInt10, 5000)
 
->>>>>>> 976355d1
+        .option('--stats-file <stats-file>',
+            'Enable stats emitting to a file. Stats-file can be a relative or absolute path. '+
+            'Note: this flag is mututally excslusive with --stats-udp and you need to manually install "uber-statsd-client" to be able to emit stats')
+
+        .option('--stats-udp <stats-udp>',
+            'Enable stats emitting over udp. Destination is in the host-port format (e.g. localhost:8125 or 127.0.0.1:8125) ' +
+            'Note: this flag is mututally excslusive with --stats-udp and you need to manually install "uber-statsd-client" to be able to emit stats',
+            /^(.+):(\d+)$/)
+
         .parse(args);
 
     var listen = program.listen;
@@ -83,17 +82,11 @@
         }),
         isCrossPlatform: true,
         stateTimeouts: {
-<<<<<<< HEAD
-            faulty: 5 * 1000, // 5s
-            tombstone: 5 * 1000 // 5s
-        },
-        statsd: stats
-=======
             suspect: program.suspectPeriod,
             faulty: program.faultyPeriod,
             tombstone: program.tombstonePeriod,
-        }
->>>>>>> 976355d1
+        },
+        statsd: stats
     });
 
     ringpop.setupChannel();
@@ -108,7 +101,6 @@
     }
 }
 
-<<<<<<< HEAD
 function createStatsClient(program) {
     if (!program.statsUdp && !program.statsFile) {
         return null;
@@ -183,12 +175,10 @@
 
 FileStatsLogger.prototype.send = FileStatsLogger.prototype._writeToSocket;
 
-=======
 function parseInt10(str) {
     return parseInt(str, 10);
 }
 
->>>>>>> 976355d1
 function createLogger(name) {
     return {
         trace: function noop() {},
