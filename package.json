{
  "name": "ringpop",
  "description": "A hash ring with a lot of pop",
  "contributors": [
    "Matt Ranney <mranney@uber.com>",
    "Jeff Wolski <wolski@uber.com>",
    "Mark Yen <mark@uber.com>"
  ],
  "version": "7.0.0",
  "bin": {
    "ringpop": "./main.js"
  },
  "scripts": {
    "test": "npm run jshint && node test/index.js",
    "add-licence": "uber-licence",
    "check-licence": "uber-licence --dry",
    "cover": "istanbul cover --print detail --report html test/index.js",
    "jshint": "jshint --verbose *.js",
    "travis": "npm run cover -s && istanbul report lcov && ((cat coverage/lcov.info | coveralls) || exit 0)",
    "view-cover": "opn coverage/index.html"
  },
  "dependencies": {
<<<<<<< HEAD
    "body": "Raynos/body#5308bb4",
=======
    "body": "^5.0.0",
>>>>>>> 4e63765b
    "error": "^5.0.0",
    "farmhash": "^0.2.0",
    "metrics": "^0.1.8",
    "readable-stream": "^1.0.33",
    "uber-hammock": "^1.0.0",
    "underscore": "^1.5.2"
  },
  "devDependencies": {
    "benchmark": "^1.0.0",
    "cli-color": "^0.3.2",
    "coveralls": "^2.11.2",
    "commander": "^2.6.0",
    "debuglog": "^1.0.1",
    "format-stack": "^1.2.0",
    "glob": "^4.3.1",
    "istanbul": "^0.3.5",
    "itape": "^1.5.0",
    "jshint": "^2.5.6",
    "leaked-handles": "^5.1.0",
    "opn": "^1.0.1",
    "pre-commit": "^0.0.9",
    "tape": "^3.0.3",
    "tchannel": "^1.2.5",
    "time-mock": "^0.1.2",
    "tryit": "^1.0.1",
    "uber-licence": "^1.1.0"
  },
  "pre-commit": [
    "check-licence",
    "test"
  ],
  "pre-commit.silent": true,
  "itape": {
    "trace": {
      "debuglog": [
        "ringpop",
        "tchannel"
      ],
      "formatStack": true,
      "leakedHandles": {
        "fullStack": false
      }
    }
  }
}<|MERGE_RESOLUTION|>--- conflicted
+++ resolved
@@ -20,11 +20,7 @@
     "view-cover": "opn coverage/index.html"
   },
   "dependencies": {
-<<<<<<< HEAD
-    "body": "Raynos/body#5308bb4",
-=======
     "body": "^5.0.0",
->>>>>>> 4e63765b
     "error": "^5.0.0",
     "farmhash": "^0.2.0",
     "metrics": "^0.1.8",
