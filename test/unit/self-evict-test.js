// Copyright (c) 2016 Uber Technologies, Inc.
//
// Permission is hereby granted, free of charge, to any person obtaining a copy
// of this software and associated documentation files (the "Software"), to deal
// in the Software without restriction, including without limitation the rights
// to use, copy, modify, merge, publish, distribute, sublicense, and/or sell
// copies of the Software, and to permit persons to whom the Software is
// furnished to do so, subject to the following conditions:
//
// The above copyright notice and this permission notice shall be included in
// all copies or substantial portions of the Software.
//
// THE SOFTWARE IS PROVIDED "AS IS", WITHOUT WARRANTY OF ANY KIND, EXPRESS OR
// IMPLIED, INCLUDING BUT NOT LIMITED TO THE WARRANTIES OF MERCHANTABILITY,
// FITNESS FOR A PARTICULAR PURPOSE AND NONINFRINGEMENT. IN NO EVENT SHALL THE
// AUTHORS OR COPYRIGHT HOLDERS BE LIABLE FOR ANY CLAIM, DAMAGES OR OTHER
// LIABILITY, WHETHER IN AN ACTION OF CONTRACT, TORT OR OTHERWISE, ARISING FROM,
// OUT OF OR IN CONNECTION WITH THE SOFTWARE OR THE USE OR OTHER DEALINGS IN
// THE SOFTWARE.

var testRingpop = require('../lib/test-ringpop');
var test = require('tape');
var SelfEvict = require('../../lib/self-evict');
var RingPop = require('../../index.js');
var _ = require('underscore');
var Member = require('../../lib/membership/member');

test('constructor', function t(assert) {
    var ringpopMock = {};

    var selfEvict = new SelfEvict(ringpopMock);
    assert.ok(selfEvict instanceof SelfEvict, 'instance of');

    assert.end();
});

function assertError(assert, thowIt, expected, msg) {
    var error;
    try {
        thowIt();
    } catch (e) {
        error = e;
    }

    assert.ok(error, msg);
    _.each(expected, function(value, key) {
        assert.equal(error[key], value, msg);
    });
}

test('register hooks', function t(assert) {
    var ringpop = new RingPop({
        app: 'test',
        hostPort: '127.0.0.1:3000'
    });

    var selfEvict = ringpop.selfEvicter;

    var testTable = [
        [null, {type: 'ringpop.argument-required', argument: 'hooks'}],
        [{}, {
            type: 'ringpop.field-required',
            field: 'name',
            argument: 'hooks'
        }],
        [{name: 'test'}, {
            type: 'ringpop.method-required',
            argument: 'hooks',
            method: 'preEvict and/or postEvict'
        }]
    ];

    // assert all the errors
    _.each(testTable, function(testCase) {
        assertError(
            assert,
            selfEvict.registerHooks.bind(selfEvict, testCase[0]),
            testCase[1]
        );
    });


    var hooks = {
        name: 'test',
        preEvict: function preEvict() {
        },
        postEvict: function postEvict() {
        }
    };

    assert.doesNotThrow(selfEvict.registerHooks.bind(selfEvict, hooks));


    assertError(
        assert,
        selfEvict.registerHooks.bind(selfEvict, hooks),
        {type: 'ringpop.duplicate-hook', name: 'test'}
    );

    ringpop.destroy();
    assert.end();
});

testRingpop({async: true}, 'self evict sequence without hooks', function t(deps, assert, cleanup) {
    var ringpop = deps.ringpop;
    var selfEvict = new SelfEvict(ringpop);

    assert.equal(selfEvict.currentPhase(), null, 'initial phase is null');

    selfEvict.initiate(after);

    function after(err) {
        assert.notok(err);

        var phases = selfEvict.phases;
        var phaseNames = _.pluck(phases, 'phase');
        assert.deepEqual(phaseNames, [
            SelfEvict.PhaseNames.PreEvict,
            SelfEvict.PhaseNames.Evicting,
            SelfEvict.PhaseNames.PostEvict,
            SelfEvict.PhaseNames.Done
        ]);

        for (var i = 0; i < phases.length; i++) {
            var phase = phases[i];

            if (i < phases.length - 1) {
                assert.notEqual(phase.duration, undefined, 'duration is set');
                assert.equal(phase.duration, phases[i + 1].ts - phase.ts, 'duration is correct');
                assert.ok(phase.ts <= phases[i + 1].ts, 'sorted correctly');
            } else {
                assert.equal(phase.duration, undefined, 'duration is undefined');
            }
        }

        assert.equal(ringpop.membership.localMember.status, Member.Status.faulty, 'local member is declared faulty');

        cleanup();
    }
});

testRingpop({async: true}, 'self evict sequence invokes hooks', function t(deps, assert, cleanup) {
    var ringpop = deps.ringpop;
    var selfEvict = new SelfEvict(ringpop);

    assert.plan(10);

    selfEvict.registerHooks({
        name: 'onlyPreEvictHook',
        preEvict: function(cb) {
            assert.pass('onlyPreEvictHook.preEvict called');
            cb();
        }
    });

    selfEvict.registerHooks({
        name: 'onlyPostEvictHook',
        postEvict: function(cb) {
            assert.pass('onlyPostEvictHook.postEvict called');
            cb();
        }
    });

    selfEvict.registerHooks({
        name: 'bothHook',
<<<<<<< HEAD
        preEvict: function(cb) {
            assert.equal(selfEvict.currentPhase().phase, SelfEvict.PhaseNames.PreEvict);
            assert.pass('bothHook.preEvict called');
            cb();
        },
        postEvict: function(cb) {
            assert.equal(selfEvict.currentPhase().phase, SelfEvict.PhaseNames.PostEvict);
=======
        preEvict: function(cb){
            assert.pass('bothHook.preEvict called');
            cb();
        },
        postEvict: function(cb){
>>>>>>> 36232f71
            assert.pass('bothHook.postEvict called');
            cb();
        }
    });

    var ExampleHook = function ExampleHook(name){
        this.name = name;

        var self = this;
        this.preEvict = function preEvict(cb){
            assert.equal(selfEvict.currentPhase().phase, SelfEvict.PhaseNames.PreEvict);
            assert.pass('exampleHook.preEvict called');
            assert.equal(this, self, 'context is correct');
            cb();
        };

        this.postEvict = function(cb){
            assert.equal(selfEvict.currentPhase().phase, SelfEvict.PhaseNames.PostEvict);
            assert.pass('exampleHook.postEvict called');
            assert.equal(this, self, 'context is correct');

            cb();
        };
    };

    selfEvict.registerHooks(new ExampleHook('InstanceExample'));

    selfEvict.initiate(cleanup);
});

testRingpop({async: true}, 'self evict ticks membership to speed up gossip', function t(deps, assert, cleanup) {
    var ringpop = deps.ringpop;
    ringpop.membership.makeChange('127.0.0.1:30002', Date.now(), Member.Status.alive);

    assert.plan(1);

    ringpop.client = {
        protocolPing: function(opts, body, cb) {
            assert.ok('gossip ticked!');
            cb(null, {});
        },
        destroy: function noop() {
        }
    };
    var selfEvict = new SelfEvict(ringpop);
    selfEvict.initiate(cleanup);
});

testRingpop({async: true}, 'self evict ping count is correct', function t(deps, assert, cleanup) {
    var ringpop = deps.ringpop;
    ringpop.config.set('selfEvictionMaxPingRatio', 1.0);

    ringpop.membership.makeChange('127.0.0.1:30002', Date.now(), Member.Status.alive);
    ringpop.membership.makeChange('127.0.0.1:30003', Date.now(), Member.Status.alive);
    ringpop.membership.makeChange('127.0.0.1:30004', Date.now(), Member.Status.faulty);

    assert.plan(4);

    ringpop.client = {
        protocolPing: function(opts, body, cb) {
            var target = opts.host;
            if (target === '127.0.0.1:30002') {
                assert.ok('127.0.0.1:30002 is pinged!');
                cb(null, {changes: []});
            } else if (target === '127.0.0.1:30003') {
                assert.ok('127.0.0.1:30003 is pinged!');
                cb('error', null);
            } else {
                assert.fail('incorrect target');
                cb(null, {changes: []});
            }
        },
        destroy: function noop() {
        }
    };
    var selfEvict = new SelfEvict(ringpop);
    selfEvict.initiate(function afterEvict() {
        var evictingPhase = _.findWhere(selfEvict.phases, {phase: SelfEvict.PhaseNames.Evicting});

        assert.equal(evictingPhase.numberOfPings, 2, 'number of pings is correct');
        assert.equal(evictingPhase.numberOfSuccessfulPings, 1, 'successful pings is correct');

        cleanup();
    });
});

testRingpop({async: true}, 'self evict does not ping more than number of members', function t(deps, assert, cleanup) {
    var ringpop = deps.ringpop;
    ringpop.config.set('selfEvictionMaxPingRatio', 2.0); //set above 1 on purpose

    ringpop.membership.makeChange('127.0.0.1:30002', Date.now(), Member.Status.alive);
    ringpop.membership.makeChange('127.0.0.1:30003', Date.now(), Member.Status.alive);

    assert.plan(3);

    var numberOfPings = 0;
    ringpop.client = {
        protocolPing: function(opts, body, cb) {
            numberOfPings++;
            cb(null, {changes: []});
        },
        destroy: function noop() {
        }
    };
    var selfEvict = new SelfEvict(ringpop);
    selfEvict.initiate(function afterEvict() {
        var evictingPhase = _.findWhere(selfEvict.phases, {phase: SelfEvict.PhaseNames.Evicting});

        assert.equal(evictingPhase.numberOfPings, 2, 'number of pings is correct');
        assert.equal(evictingPhase.numberOfSuccessfulPings, 2, 'successful pings is correct');
        assert.equal(numberOfPings, 2, 'does not ping more than number of members');

        cleanup();
    });
});

testRingpop({async: true}, 'self evict does not tick membership when "selfEvictionPingEnabled" is disabled', function t(deps, assert, cleanup) {
    var ringpop = deps.ringpop;
    ringpop.membership.makeChange('127.0.0.1:30002', Date.now(), Member.Status.alive);
    ringpop.config.set('selfEvictionPingEnabled', false);

    ringpop.client = {
        protocolPing: function(opts, body, cb) {
            assert.fail('gossip should not tick!');
            cb(null, {});
        },
        destroy: function noop() {
        }
    };

    var selfEvict = new SelfEvict(ringpop);
    selfEvict.initiate(cleanup);
});

testRingpop({async: true}, 'initiate multiple times returns error', function t(deps, assert, cleanup) {
    var ringpop = deps.ringpop;
    var selfEvict = new SelfEvict(ringpop);

    cleanup = _.after(2, cleanup);

    selfEvict.initiate(first);
    selfEvict.initiate(next);

    function first(err) {
        assert.notok(err);
        selfEvict.initiate(next);
    }

    function next(err) {
        assert.ok(err);
        assert.equal(err.type, 'ringpop.self-evict.already-evicting');
        assert.equal(err.phase, selfEvict.currentPhase());

        cleanup();
    }
});<|MERGE_RESOLUTION|>--- conflicted
+++ resolved
@@ -163,21 +163,11 @@
 
     selfEvict.registerHooks({
         name: 'bothHook',
-<<<<<<< HEAD
-        preEvict: function(cb) {
-            assert.equal(selfEvict.currentPhase().phase, SelfEvict.PhaseNames.PreEvict);
-            assert.pass('bothHook.preEvict called');
-            cb();
-        },
-        postEvict: function(cb) {
-            assert.equal(selfEvict.currentPhase().phase, SelfEvict.PhaseNames.PostEvict);
-=======
         preEvict: function(cb){
             assert.pass('bothHook.preEvict called');
             cb();
         },
         postEvict: function(cb){
->>>>>>> 36232f71
             assert.pass('bothHook.postEvict called');
             cb();
         }
