--- conflicted
+++ resolved
@@ -204,44 +204,6 @@
     ringpop.membership.setLocalStatus(Member.Status.faulty);
 
     var pingEnabled = this.ringpop.config.get('selfEvictionPingEnabled');
-<<<<<<< HEAD
-    if (pingEnabled) {
-        var selfEvictionMaxPingRatio = ringpop.config.get('selfEvictionMaxPingRatio');
-        var membership = ringpop.membership;
-
-        var pingableMembers = _.filter(membership.members, membership.isPingable.bind(membership));
-        var numberOfPingableMembers = pingableMembers.length;
-        var maxNumberOfPings = Math.ceil(numberOfPingableMembers * selfEvictionMaxPingRatio);
-
-        // Never ping more than the maximum piggyback counter and/or number of pingable members.
-        var numberOfPings = Math.min(
-            ringpop.dissemination.maxPiggybackCount,
-            maxNumberOfPings,
-            numberOfPingableMembers
-        );
-        phase.numberOfPings = numberOfPings;
-        phase.numberOfSuccessfulPings = 0;
-
-        if (numberOfPings === 0) {
-            evictDone();
-        } else {
-            var pinged = _.after(numberOfPings, evictDone);
-            _.times(numberOfPings, ping);
-
-            function ping() {
-                var member = pingableMembers.pop();
-
-                sendPing({
-                    target: member,
-                    ringpop: ringpop
-                }, function afterPing(err) {
-                    if (!err) {
-                        phase.numberOfSuccessfulPings++;
-                    }
-                    pinged();
-                });
-            }
-=======
     var membersToPing = this._getMembersToPing(ringpop);
     phase.numberOfPings = membersToPing.length;
     phase.numberOfSuccessfulPings = 0;
@@ -260,7 +222,6 @@
                 }
                 pinged();
             });
->>>>>>> a5d85ccf
         }
     } else {
         evictDone();
