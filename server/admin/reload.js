--- conflicted
+++ resolved
@@ -22,15 +22,11 @@
 
 module.exports = function createReloadHandler(ringpop) {
     return function handleReload(arg1, arg2, hostInfo, callback) {
-<<<<<<< HEAD
         ringpop.logger.warn('ringpop endpoint is deprecated: /admin/reload', {
             local: ringpop.whoami(),
             hostInfo: hostInfo
         });
-        var body = safeParse(arg2.toString());
-=======
         var body = arg2;
->>>>>>> 859fd533
         if (body && body.file) {
             ringpop.reload(body.file, function(err) {
                 callback(err);
